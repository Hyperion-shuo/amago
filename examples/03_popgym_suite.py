--- conflicted
+++ resolved
@@ -24,13 +24,9 @@
     args = parser.parse_args()
 
     config = {
-<<<<<<< HEAD
-        "amago.nets.actor_critic.NCriticsTwoHot.min_return": None,  # paper: None
-        "amago.nets.actor_critic.NCriticsTwoHot.max_return": None,  # paper: None
-        "amago.nets.actor_critic.NCriticsTwoHot.output_bins": 64,  # paper: 64
-=======
+        "amago.nets.actor_critic.NCriticsTwoHot.min_return": None,
+        "amago.nets.actor_critic.NCriticsTwoHot.max_return": None,
         "amago.nets.actor_critic.NCriticsTwoHot.output_bins": 64,
->>>>>>> 2e5d0772
     }
     traj_encoder_type = switch_traj_encoder(
         config,
@@ -39,16 +35,12 @@
         layers=args.memory_layers,  # paper: 3
     )
     tstep_encoder_type = switch_tstep_encoder(
-        config, arch="ff", n_layers=2, d_hidden=256, d_output=256
+        config, arch="ff", n_layers=2, d_hidden=512 if args.multidomain else 256, d_output=256
     )
-<<<<<<< HEAD
     agent_type = switch_agent(
         config, args.agent_type, reward_multiplier=200.0 if args.multidomain else 100.0
     )
-=======
-    exploration_type = switch_exploration(config, "egreedy", steps_anneal=400_000)
-    agent_type = switch_agent(config, args.agent_type, reward_multiplier=100.0)
->>>>>>> 2e5d0772
+    exploration_type = switch_exploration(config, "egreedy", steps_anneal=1_000_000 if arsg.multidomain else 400_000)
     use_config(config, args.configs)
 
     group_name = f"{args.run_name}_{args.env}"
@@ -71,8 +63,8 @@
             exploration_wrapper_type=exploration_type,
             agent_type=agent_type,
             val_timesteps_per_epoch=2000,
-            learning_rate=3e-4,
-            grad_clip=2.0,
+            learning_rate=1e-4 if args.multidomain else 3e-4,
+            grad_clip=1.0 if args.multidomain else 2.0,
         )
         experiment = switch_async_mode(experiment, args.mode)
         experiment.start()
